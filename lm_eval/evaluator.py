--- conflicted
+++ resolved
@@ -195,15 +195,12 @@
     samples = collections.defaultdict(list)
     # tracks all Instances/requests a model must generate output on.
     requests = collections.defaultdict(list)
-<<<<<<< HEAD
     # Stores task scores based on task grouping.
     aggregate = collections.defaultdict(dict)
     # tracks if a task was chosen via user selecting a group containing it
     task_groups = collections.defaultdict(dict)
     # stores the amount to pad out reqs per req. type so that
     # number of fwd passes per distributed rank is equal
-=======
->>>>>>> b85ec188
     padding_requests = collections.defaultdict(int)
 
     # Stores group related keys and values for group-aggregation
@@ -215,13 +212,8 @@
 
         if type(task) == tuple:
             group, task = task
-
-<<<<<<< HEAD
             task_groups[task_name] = group
 
-=======
-        task_groups[task_name] = group
->>>>>>> b85ec188
         versions[task_name] = task.VERSION
         configs[task_name] = dict(task.dump_config())
 
